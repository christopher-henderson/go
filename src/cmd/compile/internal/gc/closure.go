// Copyright 2009 The Go Authors. All rights reserved.
// Use of this source code is governed by a BSD-style
// license that can be found in the LICENSE file.

package gc

import (
	"cmd/internal/obj"
	"fmt"
)

// function literals aka closures
func closurehdr(ntype *Node) {
	var name *Node
	var a *Node

	n := Nod(OCLOSURE, nil, nil)
	n.Func.Ntype = ntype
	n.Func.Depth = Funcdepth
	n.Func.Outerfunc = Curfn

	funchdr(n)

	// steal ntype's argument names and
	// leave a fresh copy in their place.
	// references to these variables need to
	// refer to the variables in the external
	// function declared below; see walkclosure.
	n.List = ntype.List

	n.Rlist = ntype.Rlist
	ntype.List = nil
	ntype.Rlist = nil
	for l := n.List; l != nil; l = l.Next {
		name = l.N.Left
		if name != nil {
			name = newname(name.Sym)
		}
		a = Nod(ODCLFIELD, name, l.N.Right)
		a.Isddd = l.N.Isddd
		if name != nil {
			name.Isddd = a.Isddd
		}
		ntype.List = list(ntype.List, a)
	}

	for l := n.Rlist; l != nil; l = l.Next {
		name = l.N.Left
		if name != nil {
			name = newname(name.Sym)
		}
		ntype.Rlist = list(ntype.Rlist, Nod(ODCLFIELD, name, l.N.Right))
	}
}

func closurebody(body *NodeList) *Node {
	if body == nil {
		body = list1(Nod(OEMPTY, nil, nil))
	}

	func_ := Curfn
	func_.Nbody = body
	func_.Func.Endlineno = lineno
	funcbody(func_)

	// closure-specific variables are hanging off the
	// ordinary ones in the symbol table; see oldname.
	// unhook them.
	// make the list of pointers for the closure call.
	for _, v := range func_.Func.Cvars.Slice() {
		v.Name.Param.Closure.Name.Param.Closure = v.Name.Param.Outer
		v.Name.Param.Outerexpr = oldname(v.Sym)
	}

	return func_
}

func typecheckclosure(func_ *Node, top int) {
	for _, ln := range func_.Func.Cvars.Slice() {
		n := ln.Name.Param.Closure
		if !n.Name.Captured {
			n.Name.Captured = true
			if n.Name.Decldepth == 0 {
				Fatalf("typecheckclosure: var %v does not have decldepth assigned", Nconv(n, obj.FmtShort))
			}

			// Ignore assignments to the variable in straightline code
			// preceding the first capturing by a closure.
			if n.Name.Decldepth == decldepth {
				n.Assigned = false
			}
		}
	}

	for _, ln := range func_.Func.Dcl {
		if ln.Op == ONAME && (ln.Class == PPARAM || ln.Class == PPARAMOUT) {
			ln.Name.Decldepth = 1
		}
	}

	oldfn := Curfn
	typecheck(&func_.Func.Ntype, Etype)
	func_.Type = func_.Func.Ntype.Type
	func_.Func.Top = top

	// Type check the body now, but only if we're inside a function.
	// At top level (in a variable initialization: curfn==nil) we're not
	// ready to type check code yet; we'll check it later, because the
	// underlying closure function we create is added to xtop.
	if Curfn != nil && func_.Type != nil {
		Curfn = func_
		olddd := decldepth
		decldepth = 1
		typechecklist(func_.Nbody, Etop)
		decldepth = olddd
		Curfn = oldfn
	}

	// Create top-level function
	xtop = list(xtop, makeclosure(func_))
}

// closurename returns name for OCLOSURE n.
// It is not as simple as it ought to be, because we typecheck nested closures
// starting from the innermost one. So when we check the inner closure,
// we don't yet have name for the outer closure. This function uses recursion
// to generate names all the way up if necessary.

var closurename_closgen int

func closurename(n *Node) *Sym {
	if n.Sym != nil {
		return n.Sym
	}
	gen := 0
	outer := ""
	prefix := ""
	if n.Func.Outerfunc == nil {
		// Global closure.
		outer = "glob"

		prefix = "func"
		closurename_closgen++
		gen = closurename_closgen
	} else if n.Func.Outerfunc.Op == ODCLFUNC {
		// The outermost closure inside of a named function.
		outer = n.Func.Outerfunc.Func.Nname.Sym.Name

		prefix = "func"

		// Yes, functions can be named _.
		// Can't use function closgen in such case,
		// because it would lead to name clashes.
		if !isblank(n.Func.Outerfunc.Func.Nname) {
			n.Func.Outerfunc.Func.Closgen++
			gen = n.Func.Outerfunc.Func.Closgen
		} else {
			closurename_closgen++
			gen = closurename_closgen
		}
	} else if n.Func.Outerfunc.Op == OCLOSURE {
		// Nested closure, recurse.
		outer = closurename(n.Func.Outerfunc).Name

		prefix = ""
		n.Func.Outerfunc.Func.Closgen++
		gen = n.Func.Outerfunc.Func.Closgen
	} else {
		Fatalf("closurename called for %v", Nconv(n, obj.FmtShort))
	}
	n.Sym = Lookupf("%s.%s%d", outer, prefix, gen)
	return n.Sym
}

func makeclosure(func_ *Node) *Node {
	// wrap body in external function
	// that begins by reading closure parameters.
	xtype := Nod(OTFUNC, nil, nil)

	xtype.List = func_.List
	xtype.Rlist = func_.Rlist

	// create the function
	xfunc := Nod(ODCLFUNC, nil, nil)

	xfunc.Func.Nname = newfuncname(closurename(func_))
	xfunc.Func.Nname.Sym.Flags |= SymExported // disable export
	xfunc.Func.Nname.Name.Param.Ntype = xtype
	xfunc.Func.Nname.Name.Defn = xfunc
	declare(xfunc.Func.Nname, PFUNC)
	xfunc.Func.Nname.Name.Funcdepth = func_.Func.Depth
	xfunc.Func.Depth = func_.Func.Depth
	xfunc.Func.Endlineno = func_.Func.Endlineno
	makefuncsym(xfunc.Func.Nname.Sym)

	xfunc.Nbody = func_.Nbody
	xfunc.Func.Dcl = append(func_.Func.Dcl, xfunc.Func.Dcl...)
	func_.Func.Dcl = nil
	if xfunc.Nbody == nil {
		Fatalf("empty body - won't generate any code")
	}
	typecheck(&xfunc, Etop)

	xfunc.Func.Closure = func_
	func_.Func.Closure = xfunc

	func_.Nbody = nil
	func_.List = nil
	func_.Rlist = nil

	return xfunc
}

// capturevars is called in a separate phase after all typechecking is done.
// It decides whether each variable captured by a closure should be captured
// by value or by reference.
// We use value capturing for values <= 128 bytes that are never reassigned
// after capturing (effectively constant).
func capturevars(xfunc *Node) {
	var outer *Node

	lno := int(lineno)
	lineno = xfunc.Lineno

	func_ := xfunc.Func.Closure
	func_.Func.Enter.Set(nil)
	for _, v := range func_.Func.Cvars.Slice() {
		if v.Type == nil {
			// if v->type is nil, it means v looked like it was
			// going to be used in the closure but wasn't.
			// this happens because when parsing a, b, c := f()
			// the a, b, c gets parsed as references to older
			// a, b, c before the parser figures out this is a
			// declaration.
			v.Op = OXXX

			continue
		}

		// type check the & of closed variables outside the closure,
		// so that the outer frame also grabs them and knows they escape.
		dowidth(v.Type)

		outer = v.Name.Param.Outerexpr
		v.Name.Param.Outerexpr = nil

		// out parameters will be assigned to implicitly upon return.
		if outer.Class != PPARAMOUT && !v.Name.Param.Closure.Addrtaken && !v.Name.Param.Closure.Assigned && v.Type.Width <= 128 {
			v.Name.Byval = true
		} else {
			v.Name.Param.Closure.Addrtaken = true
			outer = Nod(OADDR, outer, nil)
		}

		if Debug['m'] > 1 {
			var name *Sym
			if v.Name.Curfn != nil && v.Name.Curfn.Func.Nname != nil {
				name = v.Name.Curfn.Func.Nname.Sym
			}
			how := "ref"
			if v.Name.Byval {
				how = "value"
			}
			Warnl(int(v.Lineno), "%v capturing by %s: %v (addr=%v assign=%v width=%d)", name, how, v.Sym, v.Name.Param.Closure.Addrtaken, v.Name.Param.Closure.Assigned, int32(v.Type.Width))
		}

		typecheck(&outer, Erv)
		func_.Func.Enter.Append(outer)
	}

	lineno = int32(lno)
}

// transformclosure is called in a separate phase after escape analysis.
// It transform closure bodies to properly reference captured variables.
func transformclosure(xfunc *Node) {
	lno := int(lineno)
	lineno = xfunc.Lineno
	func_ := xfunc.Func.Closure

	if func_.Func.Top&Ecall != 0 {
		// If the closure is directly called, we transform it to a plain function call
		// with variables passed as args. This avoids allocation of a closure object.
		// Here we do only a part of the transformation. Walk of OCALLFUNC(OCLOSURE)
		// will complete the transformation later.
		// For illustration, the following closure:
		//	func(a int) {
		//		println(byval)
		//		byref++
		//	}(42)
		// becomes:
		//	func(a int, byval int, &byref *int) {
		//		println(byval)
		//		(*&byref)++
		//	}(byval, &byref, 42)

		// f is ONAME of the actual function.
		f := xfunc.Func.Nname

		// Get pointer to input arguments.
		// We are going to insert captured variables before input args.
		param := &getinargx(f.Type).Type
		original_args := *param // old input args
		original_dcl := xfunc.Func.Dcl
		xfunc.Func.Dcl = nil

		var addr *Node
		var fld *Type
		for _, v := range func_.Func.Cvars.Slice() {
			if v.Op == OXXX {
				continue
			}
			fld = typ(TFIELD)
			fld.Funarg = true
			if v.Name.Byval {
				// If v is captured by value, we merely downgrade it to PPARAM.
				v.Class = PPARAM

				v.Ullman = 1
				fld.Nname = v
			} else {
				// If v of type T is captured by reference,
				// we introduce function param &v *T
				// and v remains PPARAMREF with &v heapaddr
				// (accesses will implicitly deref &v).
				addr = newname(Lookupf("&%s", v.Sym.Name))
				addr.Type = Ptrto(v.Type)
				addr.Class = PPARAM
				v.Name.Heapaddr = addr
				fld.Nname = addr
			}

			fld.Type = fld.Nname.Type
			fld.Sym = fld.Nname.Sym

			// Declare the new param and add it the first part of the input arguments.
			xfunc.Func.Dcl = append(xfunc.Func.Dcl, fld.Nname)

			*param = fld
			param = &fld.Down
		}
		*param = original_args
		xfunc.Func.Dcl = append(xfunc.Func.Dcl, original_dcl...)

		// Recalculate param offsets.
		if f.Type.Width > 0 {
			Fatalf("transformclosure: width is already calculated")
		}
		dowidth(f.Type)
		xfunc.Type = f.Type // update type of ODCLFUNC
	} else {
		// The closure is not called, so it is going to stay as closure.
		var body []*Node
		offset := int64(Widthptr)
		var addr *Node
		var cv *Node
		for _, v := range func_.Func.Cvars.Slice() {
			if v.Op == OXXX {
				continue
			}

			// cv refers to the field inside of closure OSTRUCTLIT.
			cv = Nod(OCLOSUREVAR, nil, nil)

			cv.Type = v.Type
			if !v.Name.Byval {
				cv.Type = Ptrto(v.Type)
			}
			offset = Rnd(offset, int64(cv.Type.Align))
			cv.Xoffset = offset
			offset += cv.Type.Width

			if v.Name.Byval && v.Type.Width <= int64(2*Widthptr) {
				// If it is a small variable captured by value, downgrade it to PAUTO.
				v.Class = PAUTO
				v.Ullman = 1
				xfunc.Func.Dcl = append(xfunc.Func.Dcl, v)
				body = append(body, Nod(OAS, v, cv))
			} else {
				// Declare variable holding addresses taken from closure
				// and initialize in entry prologue.
				addr = newname(Lookupf("&%s", v.Sym.Name))
				addr.Name.Param.Ntype = Nod(OIND, typenod(v.Type), nil)
				addr.Class = PAUTO
				addr.Used = true
				addr.Name.Curfn = xfunc
				xfunc.Func.Dcl = append(xfunc.Func.Dcl, addr)
				v.Name.Heapaddr = addr
				if v.Name.Byval {
					cv = Nod(OADDR, cv, nil)
				}
				body = append(body, Nod(OAS, addr, cv))
			}
		}

		if len(body) > 0 {
			typecheckslice(body, Etop)
			walkstmtslice(body)
			xfunc.Func.Enter.Set(body)
			xfunc.Func.Needctxt = true
		}
	}

	lineno = int32(lno)
}

func walkclosure(func_ *Node, init **NodeList) *Node {
	// If no closure vars, don't bother wrapping.
	if len(func_.Func.Cvars.Slice()) == 0 {
		return func_.Func.Closure.Func.Nname
	}

	// Create closure in the form of a composite literal.
	// supposing the closure captures an int i and a string s
	// and has one float64 argument and no results,
	// the generated code looks like:
	//
	//	clos = &struct{.F uintptr; i *int; s *string}{func.1, &i, &s}
	//
	// The use of the struct provides type information to the garbage
	// collector so that it can walk the closure. We could use (in this case)
	// [3]unsafe.Pointer instead, but that would leave the gc in the dark.
	// The information appears in the binary in the form of type descriptors;
	// the struct is unnamed so that closures in multiple packages with the
	// same struct type can share the descriptor.

	typ := Nod(OTSTRUCT, nil, nil)

	typ.List = list1(Nod(ODCLFIELD, newname(Lookup(".F")), typenod(Types[TUINTPTR])))
	var typ1 *Node
	for _, v := range func_.Func.Cvars.Slice() {
		if v.Op == OXXX {
			continue
		}
		typ1 = typenod(v.Type)
		if !v.Name.Byval {
			typ1 = Nod(OIND, typ1, nil)
		}
		typ.List = list(typ.List, Nod(ODCLFIELD, newname(v.Sym), typ1))
	}

	clos := Nod(OCOMPLIT, nil, Nod(OIND, typ, nil))
	clos.Esc = func_.Esc
	clos.Right.Implicit = true
	clos.List = concat(list1(Nod(OCFUNC, func_.Func.Closure.Func.Nname, nil)), func_.Func.Enter.NodeList())

	// Force type conversion from *struct to the func type.
	clos = Nod(OCONVNOP, clos, nil)

	clos.Type = func_.Type

	typecheck(&clos, Erv)

	// typecheck will insert a PTRLIT node under CONVNOP,
	// tag it with escape analysis result.
	clos.Left.Esc = func_.Esc

	// non-escaping temp to use, if any.
	// orderexpr did not compute the type; fill it in now.
	if x := prealloc[func_]; x != nil {
		x.Type = clos.Left.Left.Type
		x.Orig.Type = x.Type
		clos.Left.Right = x
		delete(prealloc, func_)
	}

	walkexpr(&clos, init)

	return clos
}

func typecheckpartialcall(fn *Node, sym *Node) {
	switch fn.Op {
	case ODOTINTER, ODOTMETH:
		break

	default:
		Fatalf("invalid typecheckpartialcall")
	}

	// Create top-level function.
	xfunc := makepartialcall(fn, fn.Type, sym)
	fn.Func = xfunc.Func
	fn.Right = sym
	fn.Op = OCALLPART
	fn.Type = xfunc.Type
}

var makepartialcall_gopkg *Pkg

func makepartialcall(fn *Node, t0 *Type, meth *Node) *Node {
	var p string

	rcvrtype := fn.Left.Type
	if exportname(meth.Sym.Name) {
		p = fmt.Sprintf("(%v).%s-fm", Tconv(rcvrtype, obj.FmtLeft|obj.FmtShort), meth.Sym.Name)
	} else {
		p = fmt.Sprintf("(%v).(%v)-fm", Tconv(rcvrtype, obj.FmtLeft|obj.FmtShort), Sconv(meth.Sym, obj.FmtLeft))
	}
	basetype := rcvrtype
	if Isptr[rcvrtype.Etype] {
		basetype = basetype.Type
	}
	if basetype.Etype != TINTER && basetype.Sym == nil {
		Fatalf("missing base type for %v", rcvrtype)
	}

	var spkg *Pkg
	if basetype.Sym != nil {
		spkg = basetype.Sym.Pkg
	}
	if spkg == nil {
		if makepartialcall_gopkg == nil {
			makepartialcall_gopkg = mkpkg("go")
		}
		spkg = makepartialcall_gopkg
	}

	sym := Pkglookup(p, spkg)

	if sym.Flags&SymUniq != 0 {
		return sym.Def
	}
	sym.Flags |= SymUniq

	savecurfn := Curfn
	Curfn = nil

	xtype := Nod(OTFUNC, nil, nil)
	i := 0
	var l *NodeList
	var callargs *NodeList
	ddd := false
	xfunc := Nod(ODCLFUNC, nil, nil)
	Curfn = xfunc
	var fld *Node
	var n *Node
	for t := getinargx(t0).Type; t != nil; t = t.Down {
		n = newname(Lookupf("a%d", i))
		i++
		n.Class = PPARAM
		xfunc.Func.Dcl = append(xfunc.Func.Dcl, n)
		callargs = list(callargs, n)
		fld = Nod(ODCLFIELD, n, typenod(t.Type))
		if t.Isddd {
			fld.Isddd = true
			ddd = true
		}

		l = list(l, fld)
	}

	xtype.List = l
	i = 0
	l = nil
	var retargs *NodeList
	for t := getoutargx(t0).Type; t != nil; t = t.Down {
		n = newname(Lookupf("r%d", i))
		i++
		n.Class = PPARAMOUT
		xfunc.Func.Dcl = append(xfunc.Func.Dcl, n)
		retargs = list(retargs, n)
		l = list(l, Nod(ODCLFIELD, n, typenod(t.Type)))
	}

	xtype.Rlist = l

	xfunc.Func.Dupok = true
	xfunc.Func.Nname = newfuncname(sym)
	xfunc.Func.Nname.Sym.Flags |= SymExported // disable export
	xfunc.Func.Nname.Name.Param.Ntype = xtype
	xfunc.Func.Nname.Name.Defn = xfunc
	declare(xfunc.Func.Nname, PFUNC)

	// Declare and initialize variable holding receiver.

	xfunc.Func.Needctxt = true
	cv := Nod(OCLOSUREVAR, nil, nil)
	cv.Xoffset = int64(Widthptr)
	cv.Type = rcvrtype
	if int(cv.Type.Align) > Widthptr {
		cv.Xoffset = int64(cv.Type.Align)
	}
	ptr := Nod(ONAME, nil, nil)
	ptr.Sym = Lookup("rcvr")
	ptr.Class = PAUTO
	ptr.Addable = true
	ptr.Ullman = 1
	ptr.Used = true
	ptr.Name.Curfn = xfunc
<<<<<<< HEAD
	ptr.Xoffset = 0
	xfunc.Func.Dcl = list(xfunc.Func.Dcl, ptr)
=======
	xfunc.Func.Dcl = append(xfunc.Func.Dcl, ptr)
>>>>>>> 71cc445c
	var body *NodeList
	if Isptr[rcvrtype.Etype] || Isinter(rcvrtype) {
		ptr.Name.Param.Ntype = typenod(rcvrtype)
		body = list(body, Nod(OAS, ptr, cv))
	} else {
		ptr.Name.Param.Ntype = typenod(Ptrto(rcvrtype))
		body = list(body, Nod(OAS, ptr, Nod(OADDR, cv, nil)))
	}

	call := Nod(OCALL, Nod(OXDOT, ptr, meth), nil)
	call.List = callargs
	call.Isddd = ddd
	if t0.Outtuple == 0 {
		body = list(body, call)
	} else {
		n := Nod(OAS2, nil, nil)
		n.List = retargs
		n.Rlist = list1(call)
		body = list(body, n)
		n = Nod(ORETURN, nil, nil)
		body = list(body, n)
	}

	xfunc.Nbody = body

	typecheck(&xfunc, Etop)
	sym.Def = xfunc
	xtop = list(xtop, xfunc)
	Curfn = savecurfn

	return xfunc
}

func walkpartialcall(n *Node, init **NodeList) *Node {
	// Create closure in the form of a composite literal.
	// For x.M with receiver (x) type T, the generated code looks like:
	//
	//	clos = &struct{F uintptr; R T}{M.T·f, x}
	//
	// Like walkclosure above.

	if Isinter(n.Left.Type) {
		// Trigger panic for method on nil interface now.
		// Otherwise it happens in the wrapper and is confusing.
		n.Left = cheapexpr(n.Left, init)

		checknil(n.Left, init)
	}

	typ := Nod(OTSTRUCT, nil, nil)
	typ.List = list1(Nod(ODCLFIELD, newname(Lookup("F")), typenod(Types[TUINTPTR])))
	typ.List = list(typ.List, Nod(ODCLFIELD, newname(Lookup("R")), typenod(n.Left.Type)))

	clos := Nod(OCOMPLIT, nil, Nod(OIND, typ, nil))
	clos.Esc = n.Esc
	clos.Right.Implicit = true
	clos.List = list1(Nod(OCFUNC, n.Func.Nname, nil))
	clos.List = list(clos.List, n.Left)

	// Force type conversion from *struct to the func type.
	clos = Nod(OCONVNOP, clos, nil)

	clos.Type = n.Type

	typecheck(&clos, Erv)

	// typecheck will insert a PTRLIT node under CONVNOP,
	// tag it with escape analysis result.
	clos.Left.Esc = n.Esc

	// non-escaping temp to use, if any.
	// orderexpr did not compute the type; fill it in now.
	if x := prealloc[n]; x != nil {
		x.Type = clos.Left.Left.Type
		x.Orig.Type = x.Type
		clos.Left.Right = x
		delete(prealloc, n)
	}

	walkexpr(&clos, init)

	return clos
}<|MERGE_RESOLUTION|>--- conflicted
+++ resolved
@@ -588,12 +588,8 @@
 	ptr.Ullman = 1
 	ptr.Used = true
 	ptr.Name.Curfn = xfunc
-<<<<<<< HEAD
 	ptr.Xoffset = 0
-	xfunc.Func.Dcl = list(xfunc.Func.Dcl, ptr)
-=======
 	xfunc.Func.Dcl = append(xfunc.Func.Dcl, ptr)
->>>>>>> 71cc445c
 	var body *NodeList
 	if Isptr[rcvrtype.Etype] || Isinter(rcvrtype) {
 		ptr.Name.Param.Ntype = typenod(rcvrtype)
